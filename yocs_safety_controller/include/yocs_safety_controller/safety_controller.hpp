--- conflicted
+++ resolved
@@ -35,33 +35,15 @@
 class SafetyController : public yocs::Controller
 {
 public:
-<<<<<<< HEAD
-  YOCSSafetyController(ros::NodeHandle& nh_priv, std::string& name);
-  ~YOCSSafetyController(){};
-=======
-  SafetyController(ros::NodeHandle& nh, std::string& name) : Controller(),
-                                                                 nh_(nh),
-                                                                 name_(name){};
+  SafetyController(ros::NodeHandle& nh_priv, std::string& name);
   ~SafetyController(){};
->>>>>>> a9207ce1
 
   /**
    * Set-up necessary publishers/subscribers and variables
    * @return true, if successful
    */
-<<<<<<< HEAD
   bool init();
-=======
-  bool init()
-  {
-    enable_controller_subscriber_ = nh_.subscribe("enable", 10, &SafetyController::enableCB, this);
-    disable_controller_subscriber_ = nh_.subscribe("disable", 10, &SafetyController::disableCB, this);
-    ranger_subscriber_ = nh_.subscribe("rangers", 10, &SafetyController::rangerCB, this);
-    velocity_command_publisher_ = nh_.advertise< geometry_msgs::Twist >("cmd_vel", 10);
-    return true;
-  };
 
->>>>>>> a9207ce1
   /**
    * @ brief Checks safety states and publishes velocity commands when necessary
    */
